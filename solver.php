<?php

define('STATE_UNDEFINED', 'undefined');

/**
 * A rule which allows you to find a fact.
 *
 * <rule>
 *     [<description>]
 *     <if/>
 *     <then/>
 * </rule>
 */
class Rule
{
	public $inferred_facts;

	public $description;

	public $condition;

	public $consequences = array();

	public $priority = 0;

	public $line_number;

	public function __construct()
	{
		$this->inferred_facts = new Set();
	}

	public function infers($fact)
	{
		return $this->inferred_facts->contains($fact);
	}

	public function evaluate(KnowledgeState $state)
	{
		return $this->condition->evaluate($state);
	}

	public function __toString()
	{
		return sprintf('[Rule %s(line %d)]',
			$this->description ? sprintf('"%s" ', $this->description) : '',
			$this->line_number);
	}
}

/**
 * A question which can answer one of the $inferred_facts.
 *
 * <question>
 *     <description/>
 *     <option/>
 * </question>
 */
class Question
{
	public $inferred_facts;

	public $description;

	public $options = array();

	public $priority = 0;

	public $line_number;

	public function __construct()
	{
		$this->inferred_facts = new Set();
	}

	public function addOption(Option $option)
	{
		$this->options[] = $option;
	}

	public function infers($fact)
	{
		return $this->inferred_facts->contains($fact);
	}

	public function __toString()
	{
		return $this->description;
	}
}

class AskedQuestion
{
	public $question;

	public $skippable;

	public function __construct(Question $question, $skippable)
	{
		$this->question = $question;

		$this->skippable = $skippable;
	}

	public function __toString()
	{
		return sprintf('%s (%s)', $this->question->__toString(), $this->skippable ? 'skippable' : 'not skippable');
	}
}

/**
 * Een mogelijk antwoord op een Question.
 *
 * <option>
 *     <description/>
 *     <then/>
 * </option>
 */
class Option
{
	public $description;

	public $consequences = array();
}

interface Condition
{
	public function evaluate(KnowledgeState $state);

	public function asArray();
}

/**
 * N of the conditions have to be true
 * 
 * <some threshold="n">
 *     Conditions, e.g. <fact/>
 * </some>
 */
class WhenSomeCondition implements Condition
{
	public $conditions;

	public $threshold;

	public function __construct(int $threshold)
	{
		$this->conditions = new Set();

		$this->threshold = $threshold;
	}

	public function addCondition(Condition $condition)
	{
		$this->conditions->push($condition);
	}

	public function evaluate(KnowledgeState $state)
	{
		// Assumption: There has to be at least one condition
		assert(count($this->conditions) >= $this->threshold);

		$values = array();
		foreach ($this->conditions as $condition)
			$values[] = $condition->evaluate($state);

		// If threre is at least one Yes, then this condition is met!
		$yesses = array_filter_type('Yes', $values);
		if (count($yesses) >= $this->threshold)
			return new Yes($this, $yesses);
		
		// If there are still maybe's, then maybe there is still chance
		// for a Yes. So return Maybe.
		$maybes = array_filter_type('Maybe', $values);
		if (count($yesses) + count($maybes) >= $this->threshold)
			return new Maybe($this, $maybes);

		// Not enough yes, not enough maybe, too many no's. So no.
		return new No($this, $values);
	}

	public function asArray()
	{
		return array($this, array_map_method('asArray', $this->conditions));
	}
}

/**
 * All conditions need to be true
 * 
 * <and>
 *     Conditions, e.g. <fact/>
 * </and>
 */
class WhenAllCondition extends WhenSomeCondition
{
	public function __construct()
	{
		parent::__construct(1);
	}

	public function addCondition(Condition $condition)
	{
		parent::addCondition($condition);

		$this->threshold = count($this->conditions);
	}
}

/**
 * Just one of the conditions has to be true
 * 
 * <or>
 *     Conditions, e.g. <fact/>
 * </or>
 */
class WhenAnyCondition extends WhenSomeCondition
{
	public function __construct()
	{
		parent::__construct(1);
	}
}


/**
 * Evaluates to the opposite of the condition:
 *   Yes -> No
 *   No -> Yes
 *   Maybe -> Maybe
 * 
 * <not>
 *     Condition, e.g. <fact/>
 * </not>
 */
class NegationCondition implements Condition
{
	public $condition;

	public function __construct(Condition $condition)
	{
		$this->condition = $condition;
	}

	public function evaluate(KnowledgeState $state)
	{
		return $this->condition->evaluate($state)->negate($this);
	}

	public function asArray()
	{
		return array($this, $this->condition->asArray());
	}
}

/**
 * Check whether a fact has a certain value:
 *   Fact is known and value is the same -> Yes
 *   Fact is known but value is different -> No
 *   Fact is not known -> Maybe
 * 
 * <fact name="fact_name">value</fact>
 */
class FactCondition implements Condition
{
	public $name;

	public $value;

	public $test;

	public function __construct($name, $value, $test = 'eq')
	{
		$this->name = trim($name);
		$this->value = trim($value);
		$this->test = $test;
	}

	public function evaluate(KnowledgeState $state)
	{
		$fact_name = $state->resolve($this->name);

		if ($fact_name instanceof Maybe)
			return $fact_name;

		$state_value = $state->value($fact_name);

		// If the fact is not in the kb, say we can't know whether this condition is true
		if ($state_value === null)
<<<<<<< HEAD
			return new Maybe($this, [$this->name]);

		// If it is partially in the knowledge base (i.e. it is the value of a
		// variable, but we don't know the value of that variable yet)
		if (KnowledgeState::is_variable($state_value))
			return new Maybe($this, [KnowledgeState::variable_name($state_value)]);
=======
			return Maybe::because([$fact_name]);

		if ($state_value instanceof Maybe)
			return $state_value;
>>>>>>> 4aa1eb2b

		// if the value is a variable, this will resolve it to a value
		// (or a variable if that isn't known yet to the kb!)
		$test_value = $state->resolve($this->value);

		if ($test_value instanceof Maybe)
			return $test_value;

		return $this->compare($state_value, $test_value)
			? new Yes($this, [$state->reason($this->name)])
			: new No($this, [$state->reason($this->name)]);
	}

	protected function compare($lhs, $rhs)
	{
		switch ($this->test)
		{
			case 'gt':
				return intval($lhs) > intval($rhs);

			case 'gte':
				return intval($lhs) >= intval($rhs);
			
			case 'lt':
				return intval($lhs) < intval($rhs);

			case 'lte':
				return intval($lhs) <= intval($rhs);

			case 'eq':
				return $lhs === $rhs;

			default:
				throw new RuntimeException("Unknown test '{$this->test}'. Use gt, gte, lt, lte or eq.");
		}
	}

	public function asArray()
	{
		return array($this);
	}
}

/**
 * A goal as defined in the knowledge base. Besides the name
 * of the fact that is the goal, it can also contain possible
 * Answers, which are descriptions that should be displayed if
 * the fact has the value associcated with the answer. The
 * description of the goal is used in the interface as the
 * question asked. E.g:
 * <goal name="wheater">
 *   <description>What is the weather like?</description>
 *   <answer value="rain">It rains</answer>
 *   <answer value="sunshine">The sun shines</answer>
 *   <answer>Something else</answer>
 * </goal>
 *
 * Syntax in knowledge base:
 * <goal name="">
 *     <description/>
 *	   <answer/>
 * </goal>
 */
class Goal
{
	public $name;
	
	public $description;

	public $answers;

	public function __construct()
	{
		$this->answers = new Set();
	}

	public function hasAnswers()
	{
		return count($this->answers) > 0;
	}

	public function answer(KnowledgeState $state)
	{
		$name = $state->resolve($this->name);

		$state_value = $state->value($name);
		
		foreach ($this->answers as $answer)
		{
			// If this is the default option, return it always.
			if ($answer->value === null)
				return $answer;

			// In case the value in the xml was a variable, resolve it first
			$answer_value = $state->resolve($answer->value);

			if ($state_value === $answer_value)
				return $answer;
		}

		// We didn't find an appropriate answer :O
		return null;
	}
}

/**
 * <answer value="value">message</answer>
 */
class Answer
{
	public $value;

	public $description;
}


/**
 * A truth state works a bit like a boolean, except we can have as many values
 * as we want (in this system we have three: Yes, No and Maybe).
 * The added value of a truth value above a simple boolean or enum is that it
 * can also contain information about how it came to that value, which other
 * facts in this case where responsible for the result.
 */ 
abstract class TruthState
{
	public $factors;
	
	public $reason; // The thing that generated the value, e.g. a rule, condition, etc.

	public function __construct($reason = null, iterable $factors = null)
	{
		if (is_object($factors))
			$factors = iterator_to_array($factors);

		if (is_null($factors))
			$factors = [];

		foreach ($factors as $factor)
			assert(
				($factor instanceof TruthState)
				or ($factor instanceof Reason)
				or is_string($factor)
			, 'factor is a ' . gettype($factor));

		$this->factors = $factors;
		
		$this->reason = $reason;
	}

	public function __toString()
	{
		return sprintf("[%s because: %s]",
			get_class($this),
			implode(', ', array_map('strval', $this->factors)));
	}

	abstract public function negate(object $reason);
}

class Yes extends TruthState
{
	public function negate(object $reason)
	{
		return new No($reason, [$this]);
	}
}

class No extends TruthState
{
	public function negate(object $reason)
	{
		return new Yes($reason, [$this]);
	}
}

class Maybe extends TruthState 
{
	public function negate(object $reason)
	{
		return new Maybe($reason, [$this]);
	}

	public function unknownFacts()
	{
		// This is where the order of the questions is effectively determined.
		// It does this by dividing an "amount of contribution" (1.0 here) among
		// all the causes of this Maybe. Note that the causes (factors) are
		// sometimes nested, e.g. one of the factors may be another Maybe
		// that itself has factors.
		//
		// Example: this maybe has 3 factors, and one of the factors is itself
		// a Maybe with three factors. So first, this 1.0 will be divided among
		// all causes, so every cause will have 0.33. Then, the cause that is 
		// also a Maybe with three factors will divide the 0.33 among its own
		// factors, which will all receive 0.11 (0.33 / 3). Finally, all the
		// factors will be summed: I.e. if the fact 'math_level' occurred
		// multiple times in this tree, all the "contribution" values will be
		// summed.
		$causes = $this->divideAmong(1.0, $this->factors)->data();

		// Then, these causes (a associative array with
		// fact name => contributing weight) will be sorted from large to small
		// contribution value.
		arsort($causes);

		// Now return the fact names (the keys of the map)
		return array_keys($causes);
	}

	private function divideAmong($percentage, array $factors)
	{
		$effects = new Map(0.0);

		// Only count factors that can change (raw fact names and Maybes)
		$factors = array_filter($factors, function($factor) {
			return ($factor instanceof Maybe) or !($factor instanceof TruthState);
		});
		
		// If there are no factors, just return that empty map
		if (count($factors) == 0)
			return $effects;

		// Every factor has the same amount of effect at this level
		// (but this changes as soon as it is also found deeper nested)
		$percentage_per_factor = $percentage / count($factors);

		foreach ($factors as $factor)
		{
			// Recursively divide the "contribution" among each of the factors,
			// and store how much effect each fact has in total (when it occurs)
			// multiple times
			if ($factor instanceof Maybe) {
				foreach ($this->divideAmong($percentage_per_factor, $factor->factors) as $factor_name => $effect)
					$effects[$factor_name] += $effect;
			} else {
				// Not every factor is a truth state: at the end of the tree
				// of factors the leafs are the actual fact names: strings.
				$effects[$factor] += $percentage_per_factor;
			}
		}

		return $effects;
	}
}

<<<<<<< HEAD
interface Reason
{
	public function __toString();
}

class KnowledgeItem
{
	public $value;

	public $reason;

	public function __construct($value, Reason $reason)
	{
		$this->value = $value;

		$this->reason = $reason;
	}
}

class AnsweredQuestion implements Reason
{
	public $question;

	public $answer;

	public function __construct(Question $question, Option $answer)
	{
		$this->question = $question;

		$this->answer = $answer;
	}

	public function __toString()
	{
		return sprintf('User answered "%s" when asked "%s"', $this->answer->description, $this->question->description);
	}
}

class InferredRule implements Reason
{
	public $rule;

	public $truthValue;

	public function __construct(Rule $rule, Yes $truthValue)
	{
		$this->rule = $rule;

		$this->truthValue = $truthValue;
	}

	public function __toString()
	{
		return sprintf('Rule "%s" evaluated to true because %s', $this->rule, $this->truthValue);
	}
}

class PredefinedConstant implements Reason
{
	public function __construct($explanation)
	{
		$this->explanation = $explanation;
	}

	public function __toString()
	{
		return $this->explanation;
	}
}

/**
 * KnowledgeState represents the knowledge base at a certain moment: used rules
 * are removed, facts are added, etc.
 */
=======
>>>>>>> 4aa1eb2b
class KnowledgeState
{
	public $facts;

	public $goalStack;

	public function __construct()
	{
<<<<<<< HEAD
		$this->algorithm = 'backward-chaining';

		$this->facts = array(
			'undefined' => new KnowledgeItem(STATE_UNDEFINED,
				new PredefinedConstant('Undefined is defined as undefined'))
		);
=======
		$this->facts = [
			'undefined' => STATE_UNDEFINED
		];
>>>>>>> 4aa1eb2b

		$this->goalStack = new Stack();
	}

	static public function initializeForDomain(KnowledgeDomain $domain)
	{
		$state = new static();

		$state->facts = array_merge($state->facts, $domain->facts);

		foreach ($domain->goals as $goal)
		{
			// Also push any answer values that are variables as goals to be solved.
			foreach ($goal->answers as $answer)
				if (static::is_variable($answer->value))
					$state->goalStack->push(static::variable_name($answer->value));

			// Design decision: first solve the goal, then solve which answer
			// to present.
			$state->goalStack->push($goal->name);
		}

		return $state;
	}

	public function applyAnswer(Question $question, Option $answer)
	{
		foreach ($answer->consequences as $name => $value)
			$this->facts[$name] = new KnowledgeItem($value, new AnsweredQuestion($question, $answer));
	}

	public function applyRule(Rule $rule, Yes $evaluation)
	{
		foreach ($rule->consequences as $name => $value)
			$this->facts[$name] = new KnowledgeItem($value, new InferredRule($rule, $evaluation));
	}

	public function markUndefined($fact_name)
	{
		$this->facts[$fact_name] = new KnowledgeItem(STATE_UNDEFINED,
			new PredefinedConstant("There was no rule or question left to find a value for $fact_name"));
	}

	/**
	 * Returns the value of a fact, or null if not found. Do not call with
	 * variables as fact_name. If $fact_name is or could be a variable, first
	 * use KnowledgeState::resolve on it.
	 * 
	 * @param string $fact_name
	 * @return mixed
	 */
	public function value($fact_name)
	{
		if (static::is_variable($fact_name))
			throw new RuntimeException('Called KnowledgeState::value with variable');

		if (!isset($this->facts[$fact_name]))
			return null;

		assert($this->facts[$fact_name] instanceof KnowledgeItem);

		return $this->resolve($this->facts[$fact_name]->value);
	}

	public function reason($fact_name)
	{
		return $this->facts[$fact_name]->reason;
	}

	public function resolve($fact_name)
	{
		$stack = array();

		while (static::is_variable($fact_name))
		{
			if (in_array($fact_name, $stack))
				throw new RuntimeException("Infinite recursion when trying to retrieve fact '$fact_name' after I retrieved " . implode(', ', $stack) . ".");

			$stack[] = $fact_name;

<<<<<<< HEAD
			if (isset($this->facts[self::variable_name($fact_name)]))
				$fact_name = $this->facts[self::variable_name($fact_name)]->value;
			else
				return new Maybe(null, [KnowledgeState::variable_name($fact_name)]);
=======
			if (isset($this->facts[static::variable_name($fact_name)]))
				$fact_name = $this->facts[static::variable_name($fact_name)];
			else
				return Maybe::because([static::variable_name($fact_name)]);
>>>>>>> 4aa1eb2b
		}

		return $fact_name;
	}

	public function substitute_variables($text, $formatter = null)
	{
		$callback = function($match) use ($formatter) {
			$value = $this->value($match[1]);

			if ($value === null)
				return $match[0];

			if ($formatter)
				$value = call_user_func_array($formatter, [$value]);

			return $value;
		};

		return preg_replace_callback('/\$([a-z][a-z0-9_]*)\b/i', $callback, $text);
	}

	static public function is_variable($fact_name)
	{
		return substr($fact_name, 0, 1) == '$';
	}

	static public function variable_name($fact_name)
	{
		return substr($fact_name, 1); // strip of the $
	}
}

/**
 * KnowledgeState represents the knowledge base at a certain moment: used rules
 * are removed, facts are added, etc.
 */
class KnowledgeDomain
{
	public $algorithm;

	public $title;

	public $description;

	public $facts;

	public $rules;

	public $questions;

	public $goals;

	public function __construct()
	{
		$this->algorithm = 'backward-chaining';

		$this->facts = [];

		$this->rules = new Set();

		$this->questions = new Set();

		$this->goals = new Set();	
	}
}

/**
 * Solver is een forward & backward chaining implementatie die op basis van
 * een knowledge base (een berg regels, mogelijke vragen en gaandeweg feiten)
 * blijft zoeken, regels toepassen en vragen kiezen totdat alle goals opgelost
 * zijn. Gebruik Solver::backwardChain(state) tot deze geen vragen meer teruggeeft.
 */
class Solver
{
	protected $log;

	public function __construct(Logger $log = null)
	{
		$this->log = $log;
	}

	/**
	 * Probeer gegeven een initiële $knowledge state en een lijst van $goals
	 * zo veel mogelijk $goals op te lossen. Dit doet hij door een stack met
	 * goals op te lossen. Als een goal niet op te lossen is, kijkt hij naar
	 * de meest primaire reden waarom (Maybe::$factors) en voegt hij die factor
	 * op top van de goal stack.
	 * Als een goal niet op te lossen is omdat er geen vragen/regels meer voor 
	 * zijn geeft hij een Notice en gaat hij verder met de andere goals op de
	 * stack.
	 *
	 * @param KnowledgeState $knowledge begin-state
	 * @return AskedQuestion | null
	 */
	public function backwardChain(KnowledgeDomain $domain, KnowledgeState $state)
	{
		// herhaal zo lang er goals op de goal stack zitten
		while (!$state->goalStack->isEmpty())
		{
			$goal = $state->goalStack->top();

			$this->log('Trying to solve %s', [$goal]);

			// probeer het eerste goal op te lossen
			$result = $this->solve($domain, $state, $goal);

			// Oh, dat resulteerde in een vraag. Stel hem (of geef hem terug om 
			// de interface hem te laten stellen eigenlijk.)
			if ($result instanceof AskedQuestion)
			{
				$this->log('This resulted in the question %s', [$result]);

				return $result;
			}

			// Goal is niet opgelost, het antwoord is nog niet duidelijk.
			elseif ($result instanceof Maybe)
			{
				// waarom niet? $causes bevat een lijst van facts die niet
				// bekend zijn, dus die willen we proberen op te lossen.
				$causes = $result->unknownFacts();

				$this->log('Cannot solve %s because %s are not known yet', [$goal, $causes]);

				// echo '<pre>', print_r($causes, true), '</pre>';

				// er zijn facts die nog niet zijn afgeleid
				while (count($causes) > 0)
				{
					// neem het meest invloedrijke fact, leidt dat af
					$main_cause = array_shift($causes);

					// meest invloedrijke fact staat al op todo-lijst?
					// sla het over.
					// TODO: misschien beter om juist naar de top te halen?
					// en dan dat opnieuw proberen te bewijzen?
					if (iterator_contains($state->goalStack, $main_cause))
						continue;
					
					// zet het te bewijzen fact bovenaan op de todo-lijst.
					$state->goalStack->push($main_cause);
					$this->log('Added %s to the goal stack; the stack is now %s', [$main_cause, $state->goalStack], LOG_LEVEL_VERBOSE);

					// .. en spring terug naar volgende goal op goal-stack!
					continue 2; 
				}

				// Er zijn geen redenen waarom het goal niet afgeleid kon worden? Ojee!
				if (count($causes) == 0)
				{
					// Remove the unsatisfied goal from our todo-list as there is nothing to be done
					$unsatisfied_goal = $state->goalStack->pop();
					$this->log('Removing %s from the goal stack', [$unsatisfied_goal], LOG_LEVEL_VERBOSE);

<<<<<<< HEAD
					$this->log('I mark %s as a STATE_UNDEFINED because I do not know its value ' .
						'but there are also no rules or questions which I can use to infer it.', [$unsatisfied_goal], LOG_LEVEL_WARNING);
					
					// en markeer hem dan maar als niet waar (closed-world assumption?)
					$state->markUndefined($unsatisfied_goal);

					$state->solved->push($unsatisfied_goal);
=======
					// Mark it as UNDEFINED so that there will be no further tries to solve it.
					$state->apply(array($unsatisfied_goal => STATE_UNDEFINED));
					$this->log('Mark %s as a STATE_UNDEFINED as there are no options to come to a value', [$unsatisfied_goal], LOG_LEVEL_WARNING);
>>>>>>> 4aa1eb2b
				}
			}

			// Yes, het is gelukt om een waarde te vinden voor dit goal.
			// Mooi, dan kan dat van de te bewijzen stack af.
			else
			{
				$this->log('Found %s to be %s', [$state->goalStack->top(), $result]);
				
				// Assumption: the solved goal is now part of the knowledge state, and when asking
				// its value it will not return maybe.
				assert(!($state->resolve($state->goalStack->top()) instanceof Maybe));

				// Remove it from the goal stack.
				$removed_goal = $state->goalStack->pop();
				$this->log('Removing %s from the goal stack; the stack is now %s', [$removed_goal, $state->goalStack], LOG_LEVEL_VERBOSE);
			}
		}
	}

	/**
	 * Solve probeert één $goal op te lossen door regels toe te passen of
	 * relevante vragen te stellen. Als het lukt een regel toe te passen of
	 * een vraag te stellen geeft hij een nieuwe $state terug. Ook geeft hij
	 * de TruthState voor $goal terug. In het geval van Maybe kan dat gebruikt
	 * worden om af te leiden welk $goal als volgende moet worden afgeleid om
	 * verder te komen.
	 *
	 * @param KnowledgeState $state huidige knowledge state
	 * @param string goal naam van het fact dat wordt afgeleid
	 * @return TruthState | AskedQuestion
	 */
	public function solve(KnowledgeDomain $domain, KnowledgeState $state, $goal_name)
	{
		// First make sure that if goal_name is a variable, we resolve it to a
		// value (a real goal name).
		$goal = $state->resolve($goal_name);

		// If we can't get to the real goal name because it depends on a variable
		// being known, KnowledgeState::resolve will give us a Maybe that tells
		// us where to look. backwardChain will add it to the goal stack.
		if ($goal instanceof Maybe)
			return $goal;

		// Test whether the fact is already in the knowledge base and if not, if it is solely
		// unknown because we don't know the current goal we try to prove. Because, it could
		// have a variable as value which still needs to be resolved, but that might be a
		// different goal!
		$current_value = $state->value($goal);

		if ($current_value !== null)
			return $current_value;

		// Search the rules for rules that may help us get to our goal
		$relevant_rules = filter($domain->rules,
			function($rule) use ($goal) { return $rule->infers($goal); });

		// Is there a question that might lead us to solving this goal?
		$relevant_questions = filter($domain->questions,
			function($question) use ($goal) { return $question->infers($goal); });

		$this->log("Found %s rules and %s questions",
			[count($relevant_rules), count($relevant_questions)], LOG_LEVEL_VERBOSE);

		// Also keep a list of rules that were undecided, as we can use these
		// later on to decide which goal to solve first
		$maybes = [];
		
		foreach ($relevant_rules as $rule)
		{
			$rule_result = $rule->evaluate($state);

			$this->log("Rule %s results in %s", [$rule, $rule_result],
				$rule_result instanceof Maybe ? LOG_LEVEL_VERBOSE : LOG_LEVEL_INFO);

			// If it was decided as true, add the antecedent to the state
			if ($rule_result instanceof Yes)
			{
				$this->log("Adding %s to the facts dictionary", [dict_to_string($rule->consequences)]);

				// Update the knowledge state
				$state->applyRule($rule, $rule_result);

				// no need to look to further rules, this one was true, right?
				return $state->value($goal);
			}
			else if ($rule_result instanceof Maybe)
				$maybes[] = $rule_result;
		}

		// If this problem can be solved by a rule, use it!
		if (count($maybes) > 0)
			return new Maybe(null, $maybes);

		// If not, but when we do have a question to solve it, use that instead.
		if (count($relevant_questions) > 0)
		{
			$question = current($relevant_questions);

			// deze vraag is alleen over te slaan als er nog regels open staan om dit feit
			// af te leiden of als er alternatieve vragen naast deze (of eerder gestelde,
			// vandaar $n++) zijn.
<<<<<<< HEAD
			$skippable = iterator_count($relevant_questions) - 1;
=======
			$skippable = count($relevant_questions) > 1;
>>>>>>> 4aa1eb2b

			return new AskedQuestion($question, $skippable);
		}

		// We have no idea how to solve this. No longer our problem!
		// (The caller should set $goal to undefined or something.)
		return new Maybe();
	}

	public function forwardChain(KnowledgeDomain $domain, KnowledgeState $state)
	{
		$rules = clone $domain->rules;

		while (!$rules->isEmpty())
		{
			foreach ($rules as $rule)
			{
				$rule_result = $rule->evaluate($state);

				$this->log("Rule %s results in %s", [$rule, $rule_result],
					$rule_result instanceof Maybe ? LOG_LEVEL_VERBOSE : LOG_LEVEL_INFO);

				// If the rule was true, add the consequences, the inferred knowledge
				// to the knowledge state and continue applying rules on the new knowledge.
				if ($rule_result instanceof Yes)
				{
					$rules->remove($rule);

					$this->log("Adding %s to the facts dictionary", [dict_to_string($rule->consequences)]);

					$state->applyRule($rule, $rule_result);
					continue 2;
				}

				// If the rule could not be decided due to missing facts, and that
				// fact can be asked through a question, ask that question!
				if ($rule_result instanceof Maybe)
				{
					foreach ($domain->questions as $question)
						foreach ($rule_result->causes() as $factor)
							if ($question->infers($factor))
								return new AskedQuestion($question, false);
				}
			}

			// None of the rules changed the state: stop trying.
			break;
		}
	}

	public function step(KnowledgeState $state)
	{
		switch ($state->algorithm)
		{
			case 'backward-chaining':
				return $this->backwardChain($state);

			case 'forward-chaining':
				return $this->forwardChain($state);

			default:
				throw new RuntimeException("Unknown inference algorithm. Please choose 'forward-chaining' or 'backward-chaining'.");
		}
	}

	protected function log($format, array $arguments = [], $level = LOG_LEVEL_INFO)
	{
		if (!$this->log)
			return;

		$this->log->write($format, $arguments, $level);
	}
}<|MERGE_RESOLUTION|>--- conflicted
+++ resolved
@@ -287,19 +287,12 @@
 
 		// If the fact is not in the kb, say we can't know whether this condition is true
 		if ($state_value === null)
-<<<<<<< HEAD
 			return new Maybe($this, [$this->name]);
 
 		// If it is partially in the knowledge base (i.e. it is the value of a
 		// variable, but we don't know the value of that variable yet)
 		if (KnowledgeState::is_variable($state_value))
 			return new Maybe($this, [KnowledgeState::variable_name($state_value)]);
-=======
-			return Maybe::because([$fact_name]);
-
-		if ($state_value instanceof Maybe)
-			return $state_value;
->>>>>>> 4aa1eb2b
 
 		// if the value is a variable, this will resolve it to a value
 		// (or a variable if that isn't known yet to the kb!)
@@ -545,7 +538,6 @@
 	}
 }
 
-<<<<<<< HEAD
 interface Reason
 {
 	public function __toString();
@@ -620,8 +612,6 @@
  * KnowledgeState represents the knowledge base at a certain moment: used rules
  * are removed, facts are added, etc.
  */
-=======
->>>>>>> 4aa1eb2b
 class KnowledgeState
 {
 	public $facts;
@@ -630,18 +620,10 @@
 
 	public function __construct()
 	{
-<<<<<<< HEAD
-		$this->algorithm = 'backward-chaining';
-
 		$this->facts = array(
 			'undefined' => new KnowledgeItem(STATE_UNDEFINED,
 				new PredefinedConstant('Undefined is defined as undefined'))
 		);
-=======
-		$this->facts = [
-			'undefined' => STATE_UNDEFINED
-		];
->>>>>>> 4aa1eb2b
 
 		$this->goalStack = new Stack();
 	}
@@ -693,7 +675,7 @@
 	 * @param string $fact_name
 	 * @return mixed
 	 */
-	public function value($fact_name)
+	public function fact($fact_name)
 	{
 		if (static::is_variable($fact_name))
 			throw new RuntimeException('Called KnowledgeState::value with variable');
@@ -703,15 +685,33 @@
 
 		assert($this->facts[$fact_name] instanceof KnowledgeItem);
 
-		return $this->resolve($this->facts[$fact_name]->value);
+		return $this->facts[$fact_name];
+	}
+
+	public function value($fact_name)
+	{
+		if (($fact = $this->fact($fact_name)) === null)
+			return null;
+
+		return $this->resolve($fact->value);
 	}
 
 	public function reason($fact_name)
 	{
-		return $this->facts[$fact_name]->reason;
-	}
-
-	public function resolve($fact_name)
+		// Todo: KnowledgeState::value returns the resolved fact, but this returns
+		// the reason of only the resolved fact. Maybe we should create an explanation
+		// for the resolution process and present that as the reason.
+		if (($fact = $this->fact($fact_name)) === null)
+			return null;
+
+		// In case the fact is a variable and refers to some other fact, passing
+		// along the $fact variable as it will be kept up-to-date on the resolved one.
+		$fact_name = $this->resolve($fact->value, $fact);
+
+		return $fact->reason;
+	}
+
+	public function resolve($fact_name, &$item = null)
 	{
 		$stack = array();
 
@@ -722,17 +722,12 @@
 
 			$stack[] = $fact_name;
 
-<<<<<<< HEAD
-			if (isset($this->facts[self::variable_name($fact_name)]))
+			if (isset($this->facts[self::variable_name($fact_name)])) {
+				$item = $this->facts[self::variable_name($fact_name)];
 				$fact_name = $this->facts[self::variable_name($fact_name)]->value;
+			}
 			else
 				return new Maybe(null, [KnowledgeState::variable_name($fact_name)]);
-=======
-			if (isset($this->facts[static::variable_name($fact_name)]))
-				$fact_name = $this->facts[static::variable_name($fact_name)];
-			else
-				return Maybe::because([static::variable_name($fact_name)]);
->>>>>>> 4aa1eb2b
 		}
 
 		return $fact_name;
@@ -888,19 +883,10 @@
 					$unsatisfied_goal = $state->goalStack->pop();
 					$this->log('Removing %s from the goal stack', [$unsatisfied_goal], LOG_LEVEL_VERBOSE);
 
-<<<<<<< HEAD
-					$this->log('I mark %s as a STATE_UNDEFINED because I do not know its value ' .
-						'but there are also no rules or questions which I can use to infer it.', [$unsatisfied_goal], LOG_LEVEL_WARNING);
-					
-					// en markeer hem dan maar als niet waar (closed-world assumption?)
+					// Mark it as UNDEFINED so that there will be no further tries to solve it.
 					$state->markUndefined($unsatisfied_goal);
 
-					$state->solved->push($unsatisfied_goal);
-=======
-					// Mark it as UNDEFINED so that there will be no further tries to solve it.
-					$state->apply(array($unsatisfied_goal => STATE_UNDEFINED));
 					$this->log('Mark %s as a STATE_UNDEFINED as there are no options to come to a value', [$unsatisfied_goal], LOG_LEVEL_WARNING);
->>>>>>> 4aa1eb2b
 				}
 			}
 
@@ -1003,11 +989,7 @@
 			// deze vraag is alleen over te slaan als er nog regels open staan om dit feit
 			// af te leiden of als er alternatieve vragen naast deze (of eerder gestelde,
 			// vandaar $n++) zijn.
-<<<<<<< HEAD
-			$skippable = iterator_count($relevant_questions) - 1;
-=======
 			$skippable = count($relevant_questions) > 1;
->>>>>>> 4aa1eb2b
 
 			return new AskedQuestion($question, $skippable);
 		}
