<?php

define('STATE_UNDEFINED', 'undefined');

/**
 * A rule which allows you to find a fact.
 *
 * <rule>
 *     [<description>]
 *     <if/>
 *     <then/>
 * </rule>
 */
class Rule
{
	public $inferred_facts;

	public $description;

	public $condition;

	public $consequences = array();

	public $priority = 0;

	public $line_number;

	public function __construct()
	{
		$this->inferred_facts = new Set();
	}

	public function infers($fact)
	{
		return $this->inferred_facts->contains($fact);
	}

	public function evaluate(KnowledgeState $state)
	{
		return $this->condition->evaluate($state);
	}

	public function __toString()
	{
		return sprintf('[Rule "%s" (line %d)]',
			$this->description,
			$this->line_number);
	}
}

/**
 * A question which can answer one of the $inferred_facts.
 *
 * <question>
 *     <description/>
 *     <option/>
 * </question>
 */
class Question
{
	public $inferred_facts;

	public $description;

	public $options = array();

	public $priority = 0;

	public $line_number;

	public function __construct()
	{
		$this->inferred_facts = new Set();
	}

	public function infers($fact)
	{
		return $this->inferred_facts->contains($fact);
	}

	public function __toString()
	{
		return sprintf('[Question: %s]', $this->description);
	}

	public function option($fact_name, $fact_value)
	{
		foreach ($this->options as $option)
			if (isset($option->consequences[$fact_name]) && $option->consequences[$fact_name] == $fact_value)
				return $option;

		throw new InvalidArgumentException('This question has no option that leads to that combination of fact name and value');
	}
}

class AskedQuestion
{
	public $question;

	public $skippable;

	public function __construct(Question $question, $skippable)
	{
		$this->question = $question;

		$this->skippable = $skippable;
	}

	public function __toString()
	{
		return sprintf('%s (%s)', $this->question, $this->skippable ? 'skippable' : 'not skippable');
	}
}

/**
 * Een mogelijk antwoord op een Question.
 *
 * <option>
 *     <description/>
 *     <then/>
 * </option>
 */
class Option
{
	public $description;

	public $consequences = array();
}

interface Condition
{
	public function evaluate(KnowledgeState $state);

	public function asArray();
}

/**
 * All conditions need to be true
 * 
 * <and>
 *     Conditions, e.g. <fact/>
 * </and>
 */
class WhenAllCondition implements Condition 
{
	public $conditions;

	public function __construct()
	{
		$this->conditions = new Set();
	}

	public function addCondition(Condition $condition)
	{
		$this->conditions->push($condition);
	}

	public function evaluate(KnowledgeState $state)
	{
		// Assumption: There has to be at least one condition
		assert(count($this->conditions) > 0);

		$values = array();
		foreach ($this->conditions as $condition)
			$values[] = $condition->evaluate($state);

		// If at least one of the values is No, we no this condition
		// if false (Maybe's don't even matter in that case anymore.)
		$nos = array_filter_type('No', $values);
		if (count($nos) > 0)
			return new No($this, $nos);

		// If there are maybes left in the values, we know that not yet
		// all conditions are Yes, so, the verdict for now is also Maybe.
		$maybes = array_filter_type('Maybe', $values);
		if (count($maybes) > 0)
			return new Maybe($this, $maybes);

		// And otherwise, everything evaluated to Yes, so Yes!
		return new Yes($this, $values);
	}

	public function asArray()
	{
		return array($this, array_map_method('asArray', $this->conditions));
	}
}

/**
 * Just one of the conditions has to be true
 * 
 * <or>
 *     Conditions, e.g. <fact/>
 * </or>
 */
class WhenAnyCondition implements Condition
{
	public $conditions;

	public function __construct()
	{
		$this->conditions = new Set();
	}

	public function addCondition(Condition $condition)
	{
		$this->conditions->push($condition);
	}

	public function evaluate(KnowledgeState $state)
	{
		// Assumption: There has to be at least one condition
		assert(count($this->conditions) > 0);

		$values = array();
		foreach ($this->conditions as $condition)
			$values[] = $condition->evaluate($state);
		
		// If threre is at least one Yes, then this condition is met!
		$yesses = array_filter_type('Yes', $values);
		if ($yesses)
			return new Yes($this, $yesses);
		
		// If there are still maybe's, then maybe there is still chance
		// for a Yes. So return Maybe.
		$maybes = array_filter_type('Maybe', $values);
		if ($maybes)
			return new Maybe($this, $maybes);

		// No yes, no maybe, only no's. So no.
		return new No($this, $values);
	}

	public function asArray()
	{
		return array($this, array_map_method('asArray', $this->conditions));
	}
}

/**
 * Evaluates to the opposite of the condition:
 *   Yes -> No
 *   No -> Yes
 *   Maybe -> Maybe
 * 
 * <not>
 *     Condition, e.g. <fact/>
 * </not>
 */
class NegationCondition implements Condition
{
	public $condition;

	public function __construct(Condition $condition)
	{
		$this->condition = $condition;
	}

	public function evaluate(KnowledgeState $state)
	{
		return $this->condition->evaluate($state)->negate($this);
	}

	public function asArray()
	{
		return array($this, $this->condition->asArray());
	}
}

/**
 * Check whether a fact has a certain value:
 *   Fact is known and value is the same -> Yes
 *   Fact is known but value is different -> No
 *   Fact is not known -> Maybe
 * 
 * <fact name="fact_name">value</fact>
 */
class FactCondition implements Condition
{
	public $name;

	public $value;

	public function __construct($name, $value)
	{
		$this->name = trim($name);
		$this->value = trim($value);
	}

	public function evaluate(KnowledgeState $state)
	{
		$state_value = $state->value($this->name);

		// If the fact is not in the kb, say we can't know whether this condition is true
		if ($state_value === null)
			return new Maybe($this, [$this->name]);

<<<<<<< HEAD
		return $state_value == $this->value
			? new Yes($this, [$state->reason($this->name)])
			: new No($this, [$state->reason($this->name)]);
=======
		// If it is partially in the knowledge base (i.e. it is the value of a
		// variable, but we don't know the value of that variable yet)
		if (KnowledgeState::is_variable($state_value))
			return Maybe::because([KnowledgeState::variable_name($state_value)]);

		// if the value is a variable, this will resolve it to a value
		// (or a variable if that isn't known yet to the kb!)
		$test_value = $state->resolve($this->value);

		// If it did resolve to a variable, we first need to know its value
		if (KnowledgeState::is_variable($test_value))
			return Maybe::because([KnowledgeState::variable_name($test_value)]);

		return $state_value == $test_value
			? Yes::because([$this->name])
			: No::because([$this->name]);
>>>>>>> 51b92a5b
	}

	public function asArray()
	{
		return array($this);
	}
}

/**
 * A goal as defined in the knowledge base. Besides the name
 * of the fact that is the goal, it can also contain possible
 * Answers, which are descriptions that should be displayed if
 * the fact has the value associcated with the answer. The
 * description of the goal is used in the interface as the
 * question asked. E.g:
 * <goal name="wheater">
 *   <description>What is the weather like?</description>
 *   <answer value="rain">It rains</answer>
 *   <answer value="sunshine">The sun shines</answer>
 *   <answer>Something else</answer>
 * </goal>
 *
 * Syntax in knowledge base:
 * <goal name="">
 *     <description/>
 *	   <answer/>
 * </goal>
 */
class Goal
{
	public $name;
	
	public $description;

	public $answers;

	public function __construct()
	{
		$this->answers = new Set();
	}

	public function hasAnswers()
	{
		return count($this->answers) > 0;
	}

	public function answer(KnowledgeState $state)
	{
		$state_value = $state->value($this->name);
		
		foreach ($this->answers as $answer)
		{
			$answer_value = $answer->value;

			// If this is the default option, return it always.
			if ($answer_value === null)
				return $answer;

			// If the value is a variable, try to resolve it.
			if (KnowledgeState::is_variable($answer_value))
				$answer_value = $state->resolve($answer_value);

			if ($state_value === $answer_value)
				return $answer;
		}

		// We didn't find an appropriate answer :O
		return null;
	}
}

/**
 * <answer value="value">message</answer>
 */
class Answer
{
	public $value;

	public $description;
}


/**
 * A truth state works a bit like a boolean, except we can have as many values
 * as we want (in this system we have three: Yes, No and Maybe).
 * The added value of a truth value above a simple boolean or enum is that it
 * can also contain information about how it came to that value, which other
 * facts in this case where responsible for the result.
 */ 
abstract class TruthState
{
	public $factors;
	
	public $reason; // The thing that generated the value, e.g. a rule, condition, etc.

	public function __construct($reason = null, iterable $factors = null)
	{
		if (is_object($factors))
			$factors = iterator_to_array($factors);

		if (is_null($factors))
			$factors = [];

		$this->factors = $factors;
		
		$this->reason = $reason;
	}

	public function __toString()
	{
		return sprintf("[%s because: %s]",
			get_class($this),
			implode(', ', array_map('strval', $this->factors)));
	}

	abstract public function negate(object $reason);
}

class Yes extends TruthState
{
	public function negate(object $reason)
	{
		return new No($reason, [$this]);
	}
}

class No extends TruthState
{
	public function negate(object $reason)
	{
		return new Yes($reason, [$this]);
	}
}

class Maybe extends TruthState 
{
	public function negate(object $reason)
	{
		return new Maybe($reason, [$this]);
	}

	public function causes()
	{
		// This is where the order of the questions is effectively determined.
		// It does this by dividing an "amount of contribution" (1.0 here) among
		// all the causes of this Maybe. Note that the causes (factors) are
		// sometimes nested, e.g. one of the factors may be another Maybe
		// that itself has factors.
		//
		// Example: this maybe has 3 factors, and one of the factors is itself
		// a Maybe with three factors. So first, this 1.0 will be divided among
		// all causes, so every cause will have 0.33. Then, the cause that is 
		// also a Maybe with three factors will divide the 0.33 among its own
		// factors, which will all receive 0.11 (0.33 / 3). Finally, all the
		// factors will be summed: I.e. if the fact 'math_level' occurred
		// multiple times in this tree, all the "contribution" values will be
		// summed.
		$causes = $this->divideAmong(1.0, $this->factors)->data();

		// Then, these causes (a associative array with
		// fact name => contributing weight) will be sorted from large to small
		// contribution value.
		arsort($causes);

		// Now return the fact names (the keys of the map)
		return array_keys($causes);
	}

	private function divideAmong($percentage, array $factors)
	{
		$effects = new Map(0.0);

		// If there are no factors, just return that empty map
		if (count($factors) == 0)
			return $effects;
		
		// Every factor has the same amount of effect at this level
		// (but this changes as soon as it is also found deeper nested)
		$percentage_per_factor = $percentage / count($factors);

		foreach ($factors as $factor)
		{
			// Recursively divide the "contribution" among each of the factors,
			// and store how much effect each fact has in total (when it occurs)
			// multiple times
			if ($factor instanceof TruthState)
				foreach ($this->divideAmong($percentage_per_factor, $factor->factors) as $factor_name => $effect)
					$effects[$factor_name] += $effect;
			else {
				// Not every factor is a truth state: at the end of the tree
				// of factors are fact names.
				$effects[$factor] += $percentage_per_factor;
			}
		}

		return $effects;
	}
}

/**
 * KnowledgeState represents the knowledge base at a certain moment: used rules
 * are removed, facts are added, etc.
 */
class KnowledgeState
{
	public $title;

	public $description;

	public $facts;

	public $rules;

	public $questions;

	public $goals;

	public $solved;

	public $goalStack;

	public function __construct()
	{
		$this->facts = array(
			'undefined' => STATE_UNDEFINED
		);

		$this->reasons = array(
			'undefined' => null
		);

		$this->rules = new Set();

		$this->questions = new Set();

		$this->goals = new Set();

		$this->solved = new Set();

		$this->goalStack = new Stack();
	}

	/**
	 * Past $consequences toe op de huidige $state, en geeft dat als nieuwe state terug.
	 * Alle $consequences krijgen $reason als reden mee.
	 * 
	 * @return KnowledgeState
	 */
	public function apply(array $consequences, object $reason = null)
	{
		$this->facts = array_merge($this->facts, $consequences);

		$this->reasons = array_merge($this->reasons, array_combine(
				array_keys($consequences),
				array_fill(0, count($consequences), $reason)));
	}

	public function value($fact_name)
	{
		$fact_name = $this->resolve($fact_name);

		if (!isset($this->facts[$fact_name]))
			return null;

		return $this->resolve($this->facts[$fact_name]);
	}

	public function reason($fact_name)
	{
		
	}

	public function resolve($value)
	{
		$stack = array();

		while (self::is_variable($value))
		{
			if (in_array($value, $stack))
				throw new RuntimeException("Infinite recursion when trying to retrieve fact '$value' after I retrieved " . implode(', ', $stack) . ".");

			$stack[] = $value;

			if (isset($this->facts[self::variable_name($value)]))
				$value = $this->facts[self::variable_name($value)];
			else
				return $value;
		}

		return $value;
	}

	public function substitute_variables($text, $formatter = null)
	{
		$callback = function($match) use ($formatter) {
			$value = $this->value($match[1]);

			if ($value === null)
				return $match[0];

			if ($formatter)
				$value = call_user_func_array($formatter, [$value]);

			return $value;
		};

		return preg_replace_callback('/\$([a-z][a-z0-9_]*)\b/i', $callback, $text);
	}

	static public function is_variable($fact_name)
	{
		return substr($fact_name, 0, 1) == '$';
	}

	static public function variable_name($fact_name)
	{
		return substr($fact_name, 1); // strip of the $
	}

	static public function is_default_fact($fact_name)
	{
		$empty_state = new self();
		return isset($empty_state->facts[$fact_name]);
	}
}

/**
 * Solver is een forward & backward chaining implementatie die op basis van
 * een knowledge base (een berg regels, mogelijke vragen en gaandeweg feiten)
 * blijft zoeken, regels toepassen en vragen kiezen totdat alle goals opgelost
 * zijn. Gebruik Solver::solveAll(state) tot deze geen vragen meer teruggeeft.
 */
class Solver
{
	protected $log;

	public function __construct(Logger $log = null)
	{
		$this->log = $log;
	}

	/**
	 * Probeer gegeven een initiële $knowledge state en een lijst van $goals
	 * zo veel mogelijk $goals op te lossen. Dit doet hij door een stack met
	 * goals op te lossen. Als een goal niet op te lossen is, kijkt hij naar
	 * de meest primaire reden waarom (Maybe::$factors) en voegt hij die factor
	 * op top van de goal stack.
	 * Als een goal niet op te lossen is omdat er geen vragen/regels meer voor 
	 * zijn geeft hij een Notice en gaat hij verder met de andere goals op de
	 * stack.
	 *
	 * @param KnowledgeState $knowledge begin-state
	 * @return AskedQuestion | null
	 */
	public function solveAll(KnowledgeState $state)
	{
		// herhaal zo lang er goals op de goal stack zitten
		while (!$state->goalStack->isEmpty())
		{
			$this->log('Trying to solve %s', [$state->goalStack->top()]);

			// probeer het eerste goal op te lossen
			$result = $this->solve($state, $state->goalStack->top());

			// Oh, dat resulteerde in een vraag. Stel hem (of geef hem terug om 
			// de interface hem te laten stellen eigenlijk.)
			if ($result instanceof AskedQuestion)
			{
				$this->log('This resulted in the question %s', [$result]);

				return $result;
			}

			// Goal is niet opgelost, het antwoord is nog niet duidelijk.
			elseif ($result instanceof Maybe)
			{
				// waarom niet? $causes bevat een lijst van facts die niet
				// bekend zijn, dus die willen we proberen op te lossen.
				$causes = $result->causes();

				$this->log('But I cannot, because the facts %s are not known yet', [implode(', ', $causes)]);

				// echo '<pre>', print_r($causes, true), '</pre>';

				// er zijn facts die nog niet zijn afgeleid
				while (count($causes) > 0)
				{
					// neem het meest invloedrijke fact, leidt dat af
					$main_cause = array_shift($causes);

					// meest invloedrijke fact staat al op todo-lijst?
					// sla het over.
					// TODO: misschien beter om juist naar de top te halen?
					// en dan dat opnieuw proberen te bewijzen?
					if (iterator_contains($state->goalStack, $main_cause))
						continue;
					
					// Het kan niet zijn dat het al eens is opgelost. Dan zou hij
					// in facts moeten zitten.
					assert(!$state->solved->contains($main_cause));

					// zet het te bewijzen fact bovenaan op de todo-lijst.
					$state->goalStack->push($main_cause);

					$this->log('I added %s to the goal stack. The stack is now %s', [$main_cause, $state->goalStack]);

					// .. en spring terug naar volgende goal op goal-stack!
					continue 2; 
				}

				// Er zijn geen redenen waarom het goal niet afgeleid kon worden? Ojee!
				if (count($causes) == 0)
				{
					// Haal het onbewezen fact van de todo-lijst
					$unsatisfied_goal = $state->goalStack->pop();

					$this->log('I mark %s as a STATE_UNDEFINED because I do not know its value ' .
						'but there are also no rules or questions which I can use to infer it.', [$unsatisfied_goal], LOG_LEVEL_WARNING);
					
					// en markeer hem dan maar als niet waar (closed-world assumption?)
					$state->apply(array($unsatisfied_goal => STATE_UNDEFINED));

					// compute the effects of this change by applying the other rules
					$this->forwardChain($state);
					
					$state->solved->push($unsatisfied_goal);
				}
			}

			// Yes, het is gelukt om een waarde te vinden voor dit goal.
			// Mooi, dan kan dat van de te bewijzen stack af.
			else
			{
				$this->log('Inferred %s to be %s and removed it from the goal stack.', [$state->goalStack->top(), $result]);
				// aanname: als het goal kon worden afgeleid, dan is het nu deel van
				// de afgeleide kennis.
				assert(isset($state->facts[$state->goalStack->top()]));

				// op naar het volgende goal.
				$state->solved->push($state->goalStack->pop());

				$this->log('The goal stack is now %s', [$state->goalStack]);
			}
		}
	}

	/**
	 * Solve probeert één $goal op te lossen door regels toe te passen of
	 * relevante vragen te stellen. Als het lukt een regel toe te passen of
	 * een vraag te stellen geeft hij een nieuwe $state terug. Ook geeft hij
	 * de TruthState voor $goal terug. In het geval van Maybe kan dat gebruikt
	 * worden om af te leiden welk $goal als volgende moet worden afgeleid om
	 * verder te komen.
	 *
	 * @param KnowledgeState $state huidige knowledge state
	 * @param string goal naam van het fact dat wordt afgeleid
	 * @return TruthState | AskedQuestion
	 */
	public function solve(KnowledgeState $state, $goal)
	{
		// Forward chain until there is nothing left to derive.
		$this->forwardChain($state);

		// Test whether the fact is already in the knowledge base and if not, if it is solely
		// unknown because we don't know the current goal we try to prove. Because, it could
		// have a variable as value which still needs to be resolved, but that might be a
		// different goal!
		$current_value = $state->value($goal);

		if ($current_value !== null)
			return $current_value;

		// Is er misschien een regel die we kunnen toepassen
		$relevant_rules = new CallbackFilterIterator($state->rules->getIterator(),
			function($rule) use ($goal) { return $rule->infers($goal); });
		
		// Assume that all relevant rules result in maybe's. If not, something went
		// horribly wrong in $this->forwardChain()!
		foreach ($relevant_rules as $rule)
			assert($rule->evaluate($state) instanceof Maybe);

		// Is er misschien een directe vraag die we kunnen stellen?
		$relevant_questions = new CallbackFilterIterator($state->questions->getIterator(),
			function($question) use ($goal) { return $question->infers($goal); });

		$this->log("Found %d rules and %s questions", [iterator_count($relevant_rules),
			iterator_count($relevant_questions)], LOG_LEVEL_VERBOSE);

		// If this problem can be solved by rules, combine all their factors and return that 
		// to the solver. It will then determine which goal to pursue next.
		if (iterator_count($relevant_rules) > 0)
<<<<<<< HEAD
			return new Maybe(null, new CallbackMapIterator($relevant_rules, function($rule) use ($state) {
				return $rule->condition->evaluate($state);
=======
			return Maybe::because(new CallbackMapIterator($relevant_rules, function($rule) use ($state) {
				return $rule->evaluate($state);
>>>>>>> 51b92a5b
			}));

		// If not, but when we do have a question to solve it, use that instead.
		if (iterator_count($relevant_questions) > 0)
		{
			$question = iterator_first($relevant_questions);

			// deze vraag is alleen over te slaan als er nog regels open staan om dit feit
			// af te leiden of als er alternatieve vragen naast deze (of eerder gestelde,
			// vandaar $n++) zijn.
			$skippable = iterator_count($relevant_questions) - 1;

			$state->questions->remove($question);

			return new AskedQuestion($question, $skippable);
		}

		// We have no idea how to solve this. No longer our problem!
		// (The caller should set $goal to undefined or something.)
		return new Maybe();
	}

	public function forwardChain(KnowledgeState $state)
	{
		while (!$state->rules->isEmpty())
		{
			foreach ($state->rules as $rule)
			{
				$rule_result = $rule->evaluate($state);

				$this->log("Rule '%s' results in %s", [$rule->description, $rule_result],
					$rule_result instanceof Yes or $rule_result instanceof No ? LOG_LEVEL_INFO : LOG_LEVEL_VERBOSE);

				// If a rule could be applied, remove it to prevent it from being
				// applied again.
				if ($rule_result instanceof Yes or $rule_result instanceof No)
					$state->rules->remove($rule);

				// If the rule was true, add the consequences, the inferred knowledge
				// to the knowledge state and continue applying rules on the new knowledge.
				if ($rule_result instanceof Yes)
				{
					$this->log("Adding %s to the facts dictionary", [dict_to_string($rule->consequences)]);

					$state->apply($rule->consequences, $rule_result);
					continue 2;
				}
			}

			// None of the rules changed the state: stop trying.
			break;
		}
	}

	protected function log($format, array $arguments = [], $level = LOG_LEVEL_INFO)
	{
		if (!$this->log)
			return;

		$this->log->write($format, $arguments, $level);
	}
}<|MERGE_RESOLUTION|>--- conflicted
+++ resolved
@@ -295,15 +295,10 @@
 		if ($state_value === null)
 			return new Maybe($this, [$this->name]);
 
-<<<<<<< HEAD
-		return $state_value == $this->value
-			? new Yes($this, [$state->reason($this->name)])
-			: new No($this, [$state->reason($this->name)]);
-=======
 		// If it is partially in the knowledge base (i.e. it is the value of a
 		// variable, but we don't know the value of that variable yet)
 		if (KnowledgeState::is_variable($state_value))
-			return Maybe::because([KnowledgeState::variable_name($state_value)]);
+			return new Maybe($this, [KnowledgeState::variable_name($state_value)]);
 
 		// if the value is a variable, this will resolve it to a value
 		// (or a variable if that isn't known yet to the kb!)
@@ -311,12 +306,11 @@
 
 		// If it did resolve to a variable, we first need to know its value
 		if (KnowledgeState::is_variable($test_value))
-			return Maybe::because([KnowledgeState::variable_name($test_value)]);
+			return new Maybe($this, [KnowledgeState::variable_name($test_value)]);
 
 		return $state_value == $test_value
-			? Yes::because([$this->name])
-			: No::because([$this->name]);
->>>>>>> 51b92a5b
+			? new Yes($this, [$this->name])
+			: new No($this, [$this->name]);
 	}
 
 	public function asArray()
@@ -808,13 +802,8 @@
 		// If this problem can be solved by rules, combine all their factors and return that 
 		// to the solver. It will then determine which goal to pursue next.
 		if (iterator_count($relevant_rules) > 0)
-<<<<<<< HEAD
 			return new Maybe(null, new CallbackMapIterator($relevant_rules, function($rule) use ($state) {
-				return $rule->condition->evaluate($state);
-=======
-			return Maybe::because(new CallbackMapIterator($relevant_rules, function($rule) use ($state) {
 				return $rule->evaluate($state);
->>>>>>> 51b92a5b
 			}));
 
 		// If not, but when we do have a question to solve it, use that instead.
@@ -826,8 +815,6 @@
 			// af te leiden of als er alternatieve vragen naast deze (of eerder gestelde,
 			// vandaar $n++) zijn.
 			$skippable = iterator_count($relevant_questions) - 1;
-
-			$state->questions->remove($question);
 
 			return new AskedQuestion($question, $skippable);
 		}
